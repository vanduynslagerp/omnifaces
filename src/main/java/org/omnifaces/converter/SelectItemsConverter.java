/*
 * Copyright 2012 OmniFaces.
 *
 * Licensed under the Apache License, Version 2.0 (the "License"); you may not use this file except in compliance with
 * the License. You may obtain a copy of the License at
 *
 *     http://www.apache.org/licenses/LICENSE-2.0
 *
 * Unless required by applicable law or agreed to in writing, software distributed under the License is distributed on
 * an "AS IS" BASIS, WITHOUT WARRANTIES OR CONDITIONS OF ANY KIND, either express or implied. See the License for the
 * specific language governing permissions and limitations under the License.
 */
package org.omnifaces.converter;

import javax.faces.component.UIComponent;
import javax.faces.context.FacesContext;
import javax.faces.convert.Converter;
import javax.faces.convert.FacesConverter;

import org.omnifaces.util.selectitems.SelectItemsCollector;
import org.omnifaces.util.selectitems.SelectItemsUtils;

/**
 * <p>
 * The <code>omnifaces.SelectItemsConverter</code> allows you to populate a selection component with complex Java
 * model objects (entities) as value of <code>&lt;f:selectItems&gt;</code> and have JSF convert those
 * automatically back without the need to provide a custom converter which may need to do the job based on
 * possibly expensive service/DAO operations. This converter automatically converts based on the {@link #toString()}
 * of the selected item.
 *
 * <h3>Usage</h3>
 * <p>
 * This converter is available by converter ID <code>omnifaces.SelectItemsConverter</code>. Just specify it in the
 * <code>converter</code> attribute of the selection component holding <code>&lt;f:selectItems&gt;</code>.
 * <pre>
 * &lt;h:selectOneMenu value="#{bean.selectedItem}" converter="omnifaces.SelectItemsConverter"&gt;
 *     &lt;f:selectItems value="#{bean.availableItems}" /&gt;
 * &lt;/h:selectOneMenu&gt;
 * </pre>
 *
 * <h3>Make sure that your entity has a good <code>toString()</code> implementation</h3>
 * <p>
 * The base converter uses by default the <code>toString()</code> method of the entity to uniquely identify
 * the instance during the conversion. This is sufficient if your (abstract base) entity has a
 * <code>toString()</code> implementation which looks something like this:
 * <pre>
<<<<<<< HEAD
 * {@literal @}Override
=======
 * &#64;Override
>>>>>>> 15adb166
 * public String toString() {
 *     return String.format("%s[id=%d]", getClass().getSimpleName(), getId());
 * }
 * </pre>
 * <p>
 * By the way, <a href="http://stackoverflow.com/a/17343582/157882">you should also make sure that your entity
 * has a good <code>equals()</code> and <code>hashCode()</code> implementation</a>, otherwise JSF won't be able
 * to set the right entity back in the model. Please note that this problem is in turn unrelated to the
 * <code>SelectItemsConverter</code>, you would have faced the same problem when using any other converter.
 *
 * <h3>If your entity can't have a good <code>toString()</code> implementation</h3>
 * <p>
 * However, if the entity doesn't have a <code>toString()</code> implementation (and thus relies on the default
 * <code>fqn@hashcode</code> implementation), or the existing implementation doesn't necessarily uniquely
 * identify the instance, and you can't implement/change it, then it is recommended to extend the
 * <code>SelectItemsConverter</code> class and override <b>only</b> the <code>getAsString</code> method wherein
 * the desired implementation is provided. For example:
 * <pre>
<<<<<<< HEAD
 * {@literal @}FacesConverter("exampleEntitySelectItemsConverter")
 * public class ExampleEntitySelectItemsConverter extends SelectItemsConverter {
 *
 *     {@literal @}Override
=======
 * &#64;FacesConverter("exampleEntitySelectItemsConverter")
 * public class ExampleEntitySelectItemsConverter extends SelectItemsConverter {
 *
 *     &#64;Override
>>>>>>> 15adb166
 *     public String getAsString(FacesContext context, UIComponent component, Object value) {
 *         Long id = (value instanceof ExampleEntity) ? ((ExampleEntity) value).getId() : null;
 *         return (id != null) ? String.valueOf(id) : null;
 *     }
 *
 * }
 * </pre>
 * <p>
 * Again, you do <strong>not</strong> need to override the <code>getAsObject()</code> method which would only
 * need to perform possibly expensive service/DAO operations. The <code>SelectItemsConverter</code> base
 * converter will already do it automatically based on the available items and the <code>getAsString()</code>
 * implementation.
 * <p>
 * An alternative is to switch to {@link SelectItemsIndexConverter}, which will convert based on the position (index)
 * of the selected item in the list instead of the {@link #toString()} of the selected item.
 *
 * @author Arjan Tijms
<<<<<<< HEAD
=======
 * @see SelectItemsUtils
 * @see SelectItemsCollector
>>>>>>> 15adb166
 */
@FacesConverter("omnifaces.SelectItemsConverter")
public class SelectItemsConverter implements Converter {

	@Override
	public Object getAsObject(FacesContext context, UIComponent component, String value) {
		return SelectItemsUtils.findValueByStringConversion(context, component, value, this);
	}

	@Override
	public String getAsString(FacesContext context, UIComponent component, Object value) {
		if (value == null) {
			return "";
		}

		return value.toString();
	}

}<|MERGE_RESOLUTION|>--- conflicted
+++ resolved
@@ -44,11 +44,7 @@
  * the instance during the conversion. This is sufficient if your (abstract base) entity has a
  * <code>toString()</code> implementation which looks something like this:
  * <pre>
-<<<<<<< HEAD
- * {@literal @}Override
-=======
  * &#64;Override
->>>>>>> 15adb166
  * public String toString() {
  *     return String.format("%s[id=%d]", getClass().getSimpleName(), getId());
  * }
@@ -67,17 +63,10 @@
  * <code>SelectItemsConverter</code> class and override <b>only</b> the <code>getAsString</code> method wherein
  * the desired implementation is provided. For example:
  * <pre>
-<<<<<<< HEAD
- * {@literal @}FacesConverter("exampleEntitySelectItemsConverter")
- * public class ExampleEntitySelectItemsConverter extends SelectItemsConverter {
- *
- *     {@literal @}Override
-=======
  * &#64;FacesConverter("exampleEntitySelectItemsConverter")
  * public class ExampleEntitySelectItemsConverter extends SelectItemsConverter {
  *
  *     &#64;Override
->>>>>>> 15adb166
  *     public String getAsString(FacesContext context, UIComponent component, Object value) {
  *         Long id = (value instanceof ExampleEntity) ? ((ExampleEntity) value).getId() : null;
  *         return (id != null) ? String.valueOf(id) : null;
@@ -95,11 +84,8 @@
  * of the selected item in the list instead of the {@link #toString()} of the selected item.
  *
  * @author Arjan Tijms
-<<<<<<< HEAD
-=======
  * @see SelectItemsUtils
  * @see SelectItemsCollector
->>>>>>> 15adb166
  */
 @FacesConverter("omnifaces.SelectItemsConverter")
 public class SelectItemsConverter implements Converter {
