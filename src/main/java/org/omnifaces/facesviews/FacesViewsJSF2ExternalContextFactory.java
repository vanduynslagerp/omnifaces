/*
 * Copyright 2013 OmniFaces.
 *
 * Licensed under the Apache License, Version 2.0 (the "License"); you may not use this file except in compliance with
 * the License. You may obtain a copy of the License at
 *
 *     http://www.apache.org/licenses/LICENSE-2.0
 *
 * Unless required by applicable law or agreed to in writing, software distributed under the License is distributed on
 * an "AS IS" BASIS, WITHOUT WARRANTIES OR CONDITIONS OF ANY KIND, either express or implied. See the License for the
 * specific language governing permissions and limitations under the License.
 */
package org.omnifaces.facesviews;

import static org.omnifaces.facesviews.FacesViews.getMappedPath;
import static org.omnifaces.facesviews.FacesViews.scanAndStoreViews;
import static org.omnifaces.util.Faces.getServletContext;
import static org.omnifaces.util.Faces.isDevelopment;

import java.net.MalformedURLException;
import java.net.URL;

import javax.faces.FacesException;
import javax.faces.context.ExternalContext;
import javax.faces.context.ExternalContextFactory;
import javax.faces.context.ExternalContextWrapper;

/**
 * External context factory that installs an external context which locates resources just
 * like the {@link FacesViewsResolver} does.
 * <p>
 * <b>This is only needed for JSF 2.0 implementations and is not needed for JSF 2.1+.</b>
 *
<<<<<<< HEAD
=======
 * TODO: remove this?
 *
>>>>>>> 15adb166
 * @since 1.6
 * @author Arjan Tijms
 *
 */
public class FacesViewsJSF2ExternalContextFactory extends ExternalContextFactory {

	private ExternalContextFactory parent;

	public FacesViewsJSF2ExternalContextFactory(ExternalContextFactory parent) {
		this.parent = parent;
	}

	@Override
	public ExternalContext getExternalContext(Object context, Object request, Object response) throws FacesException {
		return new FacesViewsJSF2ExternalContext(getWrapped().getExternalContext(context, request, response));
	}

	@Override
	public ExternalContextFactory getWrapped() {
		return parent;
	}

	public static class FacesViewsJSF2ExternalContext extends ExternalContextWrapper {

		private ExternalContext wrapped;

<<<<<<< HEAD
	    public FacesViewsJSF2ExternalContext(ExternalContext wrapped) {
	        this.wrapped = wrapped;
	    }

	    @Override
	    public URL getResource(String path) throws MalformedURLException {
	    	  URL resource = super.getResource(getMappedPath(path));

	          if (resource == null && isDevelopment()) {
	          	// If "resource" is null it means it wasn't found. Check if the resource was dynamically added by
	          	// scanning the faces-views location(s) again.
	          	scanAndStoreViews(getServletContext());
	          	resource = super.getResource(getMappedPath(path));
	          }

	          return resource;
	    }

	    @Override
	    public ExternalContext getWrapped() {
	        return wrapped;
	    }
=======
		public FacesViewsJSF2ExternalContext(ExternalContext wrapped) {
			this.wrapped = wrapped;
		}

		@Override
		public URL getResource(String path) throws MalformedURLException {

			  URL resource = super.getResource(getMappedPath(path));

			  if (resource == null && isDevelopment()) {
			  	// If "resource" is null it means it wasn't found. Check if the resource was dynamically added by
			  	// scanning the faces-views location(s) again.
			  	scanAndStoreViews(getServletContext());
			  	resource = super.getResource(getMappedPath(path));
			  }

			  return resource;
		}

		@Override
		public ExternalContext getWrapped() {
			return wrapped;
		}
>>>>>>> 15adb166
	}

}<|MERGE_RESOLUTION|>--- conflicted
+++ resolved
@@ -31,11 +31,6 @@
  * <p>
  * <b>This is only needed for JSF 2.0 implementations and is not needed for JSF 2.1+.</b>
  *
-<<<<<<< HEAD
-=======
- * TODO: remove this?
- *
->>>>>>> 15adb166
  * @since 1.6
  * @author Arjan Tijms
  *
@@ -62,37 +57,12 @@
 
 		private ExternalContext wrapped;
 
-<<<<<<< HEAD
-	    public FacesViewsJSF2ExternalContext(ExternalContext wrapped) {
-	        this.wrapped = wrapped;
-	    }
-
-	    @Override
-	    public URL getResource(String path) throws MalformedURLException {
-	    	  URL resource = super.getResource(getMappedPath(path));
-
-	          if (resource == null && isDevelopment()) {
-	          	// If "resource" is null it means it wasn't found. Check if the resource was dynamically added by
-	          	// scanning the faces-views location(s) again.
-	          	scanAndStoreViews(getServletContext());
-	          	resource = super.getResource(getMappedPath(path));
-	          }
-
-	          return resource;
-	    }
-
-	    @Override
-	    public ExternalContext getWrapped() {
-	        return wrapped;
-	    }
-=======
 		public FacesViewsJSF2ExternalContext(ExternalContext wrapped) {
 			this.wrapped = wrapped;
 		}
 
 		@Override
 		public URL getResource(String path) throws MalformedURLException {
-
 			  URL resource = super.getResource(getMappedPath(path));
 
 			  if (resource == null && isDevelopment()) {
@@ -109,7 +79,6 @@
 		public ExternalContext getWrapped() {
 			return wrapped;
 		}
->>>>>>> 15adb166
 	}
 
 }